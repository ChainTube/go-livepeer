--- conflicted
+++ resolved
@@ -267,11 +267,7 @@
   }
 
   // Encoder (video codec)
-<<<<<<< HEAD
-  VideoCodec Encoder = 25;
-=======
   VideoCodec encoder = 25;
->>>>>>> bd5e3427
 }
 
 // Individual transcoded segment data.
